<template>
	<div class="node-wrapper" :style="nodePosition" :id="nodeId" data-test-id="canvas-node">
		<div class="select-background" v-show="isSelected"></div>
		<div
			:class="{
				'node-default': true,
				'touch-active': isTouchActive,
				'is-touch-device': isTouchDevice,
			}"
			:data-name="data.name"
			:ref="data.name"
		>
			<div
				:class="nodeClass"
				:style="nodeStyle"
				@click.left="onClick"
				v-touch:start="touchStart"
				v-touch:end="touchEnd"
			>
				<div
					v-if="!data.disabled"
					:class="{ 'node-info-icon': true, 'shift-icon': shiftOutputCount }"
				>
					<div v-if="hasIssues" class="node-issues">
						<n8n-tooltip placement="bottom">
							<template #content>
								<titled-list :title="`${$locale.baseText('node.issues')}:`" :items="nodeIssues" />
							</template>
							<font-awesome-icon icon="exclamation-triangle" />
						</n8n-tooltip>
					</div>
					<div v-else-if="waiting" class="waiting">
						<n8n-tooltip placement="bottom">
							<template #content>
								<div v-text="waiting"></div>
							</template>
							<font-awesome-icon icon="clock" />
						</n8n-tooltip>
					</div>
					<span v-else-if="showPinnedDataInfo" class="node-pin-data-icon">
						<font-awesome-icon icon="thumbtack" />
						<span v-if="workflowDataItems > 1" class="items-count"> {{ workflowDataItems }}</span>
					</span>
					<span v-else-if="workflowDataItems" class="data-count">
						<font-awesome-icon icon="check" />
						<span v-if="workflowDataItems > 1" class="items-count"> {{ workflowDataItems }}</span>
					</span>
				</div>

				<div class="node-executing-info" :title="$locale.baseText('node.nodeIsExecuting')">
					<font-awesome-icon icon="sync-alt" spin />
				</div>

				<div class="node-trigger-tooltip__wrapper">
					<n8n-tooltip
						placement="top"
						manual
						:value="showTriggerNodeTooltip"
						popper-class="node-trigger-tooltip__wrapper--item"
					>
						<template #content>
							<div v-text="getTriggerNodeTooltip"></div>
						</template>
						<span />
					</n8n-tooltip>
					<n8n-tooltip
						v-if="isTriggerNode"
						placement="top"
						manual
						:value="pinDataDiscoveryTooltipVisible"
						popper-class="node-trigger-tooltip__wrapper--item"
					>
						<template #content>
							{{ $locale.baseText('node.discovery.pinData.canvas') }}
						</template>
						<span />
					</n8n-tooltip>
				</div>

				<NodeIcon
					class="node-icon"
					:nodeType="nodeType"
					:size="40"
					:shrink="false"
					:disabled="this.data.disabled"
				/>
			</div>

			<div class="node-options no-select-on-click" v-if="!isReadOnly" v-show="!hideActions">
				<div v-touch:tap="deleteNode" class="option" :title="$locale.baseText('node.deleteNode')">
					<font-awesome-icon icon="trash" />
				</div>
				<div
					v-touch:tap="disableNode"
					class="option"
					:title="$locale.baseText('node.activateDeactivateNode')"
					data-test-id="disable-node-button"
				>
					<font-awesome-icon :icon="nodeDisabledIcon" />
				</div>
				<div
					v-touch:tap="duplicateNode"
					class="option"
					:title="$locale.baseText('node.duplicateNode')"
					v-if="isDuplicatable"
					data-test-id="duplicate-node-button"
				>
					<font-awesome-icon icon="clone" />
				</div>
				<div
					v-touch:tap="setNodeActive"
					class="option touch"
					:title="$locale.baseText('node.editNode')"
					data-test-id="activate-node-button"
				>
					<font-awesome-icon class="execute-icon" icon="cog" />
				</div>
				<div
					v-touch:tap="executeNode"
					class="option"
					:title="$locale.baseText('node.executeNode')"
					v-if="!workflowRunning"
					data-test-id="execute-node-button"
				>
					<font-awesome-icon class="execute-icon" icon="play-circle" />
				</div>
			</div>
			<div
				:class="{ 'disabled-linethrough': true, success: workflowDataItems > 0 }"
				v-if="showDisabledLinethrough"
			></div>
		</div>
		<div class="node-description">
			<div class="node-name ph-no-capture" :title="nodeTitle">
				<p data-test-id="canvas-node-box-title">
					{{ nodeTitle }}
				</p>
				<p v-if="data.disabled">({{ $locale.baseText('node.disabled') }})</p>
			</div>
			<div v-if="nodeSubtitle !== undefined" class="node-subtitle" :title="nodeSubtitle">
				{{ nodeSubtitle }}
			</div>
		</div>
	</div>
</template>

<script lang="ts">
import Vue from 'vue';
import {
	CUSTOM_API_CALL_KEY,
	LOCAL_STORAGE_PIN_DATA_DISCOVERY_CANVAS_FLAG,
	WAIT_TIME_UNLIMITED,
	MANUAL_TRIGGER_NODE_TYPE,
} from '@/constants';
import { externalHooks } from '@/mixins/externalHooks';
import { nodeBase } from '@/mixins/nodeBase';
import { nodeHelpers } from '@/mixins/nodeHelpers';
import { workflowHelpers } from '@/mixins/workflowHelpers';
import { pinData } from '@/mixins/pinData';

import { IDataObject, INodeTypeDescription, ITaskData, NodeHelpers } from 'n8n-workflow';

import NodeIcon from '@/components/NodeIcon.vue';
import TitledList from '@/components/TitledList.vue';

import mixins from 'vue-typed-mixins';

import { get } from 'lodash';
import { getStyleTokenValue, getTriggerNodeServiceName } from '@/utils';
import {
	IExecutionsSummary,
	INodeUi,
	INodeUpdatePropertiesInformation,
	XYPosition,
} from '@/Interface';
import { debounceHelper } from '@/mixins/debounce';
import { mapStores } from 'pinia';
import { useUIStore } from '@/stores/ui';
import { useWorkflowsStore } from '@/stores/workflows';
import { useNDVStore } from '@/stores/ndv';
import { useNodeTypesStore } from '@/stores/nodeTypes';
import { EnableNodeToggleCommand } from '@/models/history';

export default mixins(
	externalHooks,
	nodeBase,
	nodeHelpers,
	workflowHelpers,
	pinData,
	debounceHelper,
).extend({
	name: 'Node',
	components: {
		TitledList,
		NodeIcon,
	},
	props: {
		isProductionExecutionPreview: {
			type: Boolean,
			default: false,
		},
	},
	computed: {
		...mapStores(useNodeTypesStore, useNDVStore, useUIStore, useWorkflowsStore),
		showPinnedDataInfo(): boolean {
			return this.hasPinData && !this.isProductionExecutionPreview;
		},
		isDuplicatable(): boolean {
			if (!this.nodeType) return true;
			return (
				this.nodeType.maxNodes === undefined || this.sameTypeNodes.length < this.nodeType.maxNodes
			);
		},
		isScheduledGroup(): boolean {
			return this.nodeType?.group.includes('schedule') === true;
		},
		nodeRunData(): ITaskData[] {
			return this.workflowsStore.getWorkflowResultDataByNodeName(this.data?.name || '') || [];
		},
		hasIssues(): boolean {
			if (this.hasPinData) return false;
			if (this.data.issues !== undefined && Object.keys(this.data.issues).length) {
				return true;
			}
			return false;
		},
		workflowDataItems(): number {
			const workflowResultDataNode = this.nodeRunData;
			if (workflowResultDataNode === null) {
				return 0;
			}

			return workflowResultDataNode.length;
		},
		canvasOffsetPosition() {
			return this.uiStore.nodeViewOffsetPosition;
		},
		getTriggerNodeTooltip(): string | undefined {
			if (this.nodeType !== null && this.nodeType.hasOwnProperty('eventTriggerDescription')) {
				const nodeName = this.$locale.shortNodeType(this.nodeType.name);
				const { eventTriggerDescription } = this.nodeType;
				return this.$locale
					.nodeText()
					.eventTriggerDescription(nodeName, eventTriggerDescription || '');
			} else {
				return this.$locale.baseText('node.waitingForYouToCreateAnEventIn', {
					interpolate: {
						nodeType: this.nodeType ? getTriggerNodeServiceName(this.nodeType) : '',
					},
				});
			}
		},
		isPollingTypeNode(): boolean {
			return !!(this.nodeType && this.nodeType.polling);
		},
		isExecuting(): boolean {
			return this.workflowsStore.executingNode === this.data.name;
		},
		isSingleActiveTriggerNode(): boolean {
			const nodes = this.workflowsStore.workflowTriggerNodes.filter((node: INodeUi) => {
				const nodeType = this.nodeTypesStore.getNodeType(node.type, node.typeVersion);
				return nodeType && nodeType.eventTriggerDescription !== '' && !node.disabled;
			});

			return nodes.length === 1;
		},
		isManualTypeNode(): boolean {
			return this.data.type === MANUAL_TRIGGER_NODE_TYPE;
		},
		isTriggerNode(): boolean {
			return this.nodeTypesStore.isTriggerNode(this.data?.type || '');
		},
		isTriggerNodeTooltipEmpty(): boolean {
			return this.nodeType !== null ? this.nodeType.eventTriggerDescription === '' : false;
		},
		isNodeDisabled(): boolean | undefined {
			return this.node && this.node.disabled;
		},
		nodeType(): INodeTypeDescription | null {
			return this.data && this.nodeTypesStore.getNodeType(this.data.type, this.data.typeVersion);
		},
		node(): INodeUi | undefined {
			// same as this.data but reactive..
			return this.workflowsStore.nodesByName[this.name] as INodeUi | undefined;
		},
		sameTypeNodes(): INodeUi[] {
			return this.workflowsStore.allNodes.filter((node: INodeUi) => node.type === this.data.type);
		},
		nodeClass(): object {
			return {
				'node-box': true,
				disabled: this.data.disabled,
				executing: this.isExecuting,
			};
		},
		nodeIssues(): string[] {
			if (this.data.issues === undefined) {
				return [];
			}

			return NodeHelpers.nodeIssuesToString(this.data.issues, this.data);
		},
		nodeDisabledIcon(): string {
			if (this.data.disabled === false) {
				return 'pause';
			} else {
				return 'play';
			}
		},
		position(): XYPosition {
			return this.node ? this.node.position : [0, 0];
		},
		showDisabledLinethrough(): boolean {
			return !!(
				this.data.disabled &&
				this.nodeType &&
				this.nodeType.inputs.length === 1 &&
				this.nodeType.outputs.length === 1
			);
		},
		nodePosition(): object {
			const returnStyles: {
				[key: string]: string;
			} = {
				left: this.position[0] + 'px',
				top: this.position[1] + 'px',
			};

			return returnStyles;
		},
		shortNodeType(): string {
			return this.$locale.shortNodeType(this.data.type);
		},
		nodeTitle(): string {
			if (this.data.name === 'Start') {
				return this.$locale.headerText({
					key: `headers.start.displayName`,
					fallback: 'Start',
				});
			}

			return this.data.name;
		},
		waiting(): string | undefined {
			const workflowExecution = this.workflowsStore.getWorkflowExecution as IExecutionsSummary;

			if (workflowExecution && workflowExecution.waitTill) {
				const lastNodeExecuted = get(workflowExecution, 'data.resultData.lastNodeExecuted');
				if (this.name === lastNodeExecuted) {
					const waitDate = new Date(workflowExecution.waitTill);
					if (waitDate.toISOString() === WAIT_TIME_UNLIMITED) {
						return this.$locale.baseText(
							'node.theNodeIsWaitingIndefinitelyForAnIncomingWebhookCall',
						);
					}
					return this.$locale.baseText('node.nodeIsWaitingTill', {
						interpolate: {
							date: waitDate.toLocaleDateString(),
							time: waitDate.toLocaleTimeString(),
						},
					});
				}
			}

			return;
		},
		workflowRunning(): boolean {
			return this.uiStore.isActionActive('workflowRunning');
		},
		nodeStyle(): object {
			let borderColor = getStyleTokenValue('--color-foreground-xdark');

			if (this.data.disabled) {
				borderColor = getStyleTokenValue('--color-foreground-base');
			} else if (!this.isExecuting) {
				if (this.hasIssues) {
					borderColor = getStyleTokenValue('--color-danger');
				} else if (this.waiting || this.showPinnedDataInfo) {
					borderColor = getStyleTokenValue('--color-secondary');
				} else if (this.workflowDataItems) {
					borderColor = getStyleTokenValue('--color-success');
				}
			}

			const returnStyles: {
				[key: string]: string;
			} = {
				'border-color': borderColor,
			};

			return returnStyles;
		},
		isSelected(): boolean {
			return (
				this.uiStore.getSelectedNodes.find((node: INodeUi) => node.name === this.data.name) !==
				undefined
			);
		},
		shiftOutputCount(): boolean {
			return !!(this.nodeType && this.nodeType.outputs.length > 2);
		},
		shouldShowTriggerTooltip(): boolean {
			return (
				!!this.node &&
				this.isTriggerNode &&
				!this.isPollingTypeNode &&
				!this.isNodeDisabled &&
				this.workflowRunning &&
				this.workflowDataItems === 0 &&
				this.isSingleActiveTriggerNode &&
				!this.isTriggerNodeTooltipEmpty &&
				!this.hasIssues &&
				!this.dragging
			);
		},
	},
	watch: {
		isActive(newValue, oldValue) {
			if (!newValue && oldValue) {
				this.setSubtitle();
			}
		},
		canvasOffsetPosition() {
			if (this.showTriggerNodeTooltip) {
				this.showTriggerNodeTooltip = false;
				setTimeout(() => {
					this.showTriggerNodeTooltip = this.shouldShowTriggerTooltip;
				}, 200);
			}

			if (this.pinDataDiscoveryTooltipVisible) {
				this.pinDataDiscoveryTooltipVisible = false;
				setTimeout(() => {
					this.pinDataDiscoveryTooltipVisible = true;
				}, 200);
			}
		},
		shouldShowTriggerTooltip(shouldShowTriggerTooltip) {
			if (shouldShowTriggerTooltip) {
				setTimeout(() => {
					this.showTriggerNodeTooltip = this.shouldShowTriggerTooltip;
				}, 2500);
			} else {
				this.showTriggerNodeTooltip = false;
			}
		},
		nodeRunData(newValue) {
			this.$emit('run', { name: this.data.name, data: newValue, waiting: !!this.waiting });
		},
	},
	created() {
		const hasSeenPinDataTooltip = localStorage.getItem(
			LOCAL_STORAGE_PIN_DATA_DISCOVERY_CANVAS_FLAG,
		);
		if (!hasSeenPinDataTooltip) {
			this.unwatchWorkflowDataItems = this.$watch('workflowDataItems', (dataItemsCount: number) => {
				this.showPinDataDiscoveryTooltip(dataItemsCount);
			});
		}
	},
	mounted() {
		this.setSubtitle();
		if (this.nodeRunData) {
			setTimeout(() => {
				this.$emit('run', {
					name: this.data && this.data.name,
					data: this.nodeRunData,
					waiting: !!this.waiting,
				});
			}, 0);
		}
	},
	data() {
		return {
			isTouchActive: false,
			nodeSubtitle: '',
			showTriggerNodeTooltip: false,
			pinDataDiscoveryTooltipVisible: false,
			dragging: false,
			unwatchWorkflowDataItems: () => {},
		};
	},
	methods: {
		showPinDataDiscoveryTooltip(dataItemsCount: number): void {
			if (
				!this.isTriggerNode ||
				this.isManualTypeNode ||
				this.isScheduledGroup ||
				dataItemsCount === 0
			)
				return;

			localStorage.setItem(LOCAL_STORAGE_PIN_DATA_DISCOVERY_CANVAS_FLAG, 'true');

			this.pinDataDiscoveryTooltipVisible = true;
			this.unwatchWorkflowDataItems();
		},
		setSubtitle() {
			const nodeSubtitle =
				this.getNodeSubtitle(this.data, this.nodeType, this.getCurrentWorkflow()) || '';

			this.nodeSubtitle = nodeSubtitle.includes(CUSTOM_API_CALL_KEY) ? '' : nodeSubtitle;
		},
		disableNode() {
			if (this.data !== null) {
				this.disableNodes([this.data]);
				this.historyStore.pushCommandToUndo(
					new EnableNodeToggleCommand(
						this.data.name,
						!this.data.disabled,
						this.data.disabled === true,
						this,
					),
				);
				this.$telemetry.track('User clicked node hover button', {
					node_type: this.data.type,
					button_name: 'disable',
					workflow_id: this.workflowsStore.workflowId,
				});
			}
		},
		executeNode() {
			this.$emit('runWorkflow', this.data.name, 'Node.executeNode');
			this.$telemetry.track('User clicked node hover button', {
				node_type: this.data.type,
				button_name: 'execute',
				workflow_id: this.workflowsStore.workflowId,
			});
		},
		deleteNode() {
			this.$telemetry.track('User clicked node hover button', {
				node_type: this.data.type,
				button_name: 'delete',
				workflow_id: this.workflowsStore.workflowId,
			});

			Vue.nextTick(() => {
				// Wait a tick else vue causes problems because the data is gone
				this.$emit('removeNode', this.data.name);
			});
		},
		duplicateNode() {
			this.$telemetry.track('User clicked node hover button', {
				node_type: this.data.type,
				button_name: 'duplicate',
				workflow_id: this.workflowsStore.workflowId,
			});
			Vue.nextTick(() => {
				// Wait a tick else vue causes problems because the data is gone
				this.$emit('duplicateNode', this.data.name);
			});
		},

		onClick(event: MouseEvent) {
			this.callDebounced('onClickDebounced', { debounceTime: 50, trailing: true }, event);
		},

		onClickDebounced(event: MouseEvent) {
			const isDoubleClick = event.detail >= 2;
			if (isDoubleClick) {
				this.setNodeActive();
			} else {
				this.mouseLeftClick(event);
			}
		},

		setNodeActive() {
			this.ndvStore.activeNodeName = this.data ? this.data.name : '';
			this.pinDataDiscoveryTooltipVisible = false;
		},
		touchStart() {
			if (this.isTouchDevice === true && this.isMacOs === false && this.isTouchActive === false) {
				this.isTouchActive = true;
				setTimeout(() => {
					this.isTouchActive = false;
				}, 2000);
			}
		},
	},
});
</script>

<style lang="scss" scoped>
.node-wrapper {
	position: absolute;
	width: 100px;
	height: 100px;

	.node-description {
		position: absolute;
		top: 100px;
		left: -50px;
		line-height: 1.5;
		text-align: center;
		cursor: default;
		padding: 8px;
		width: 200px;
		pointer-events: none; // prevent container from being draggable

		.node-name > p {
			// must be paragraph tag to have two lines in safari
			text-overflow: ellipsis;
			display: -webkit-box;
			-webkit-box-orient: vertical;
			-webkit-line-clamp: 2;
			overflow: hidden;
			overflow-wrap: anywhere;
			font-weight: var(--font-weight-bold);
			line-height: var(--font-line-height-compact);
		}

		.node-subtitle {
			white-space: nowrap;
			overflow: hidden;
			text-overflow: ellipsis;
			font-weight: 400;
			color: $custom-font-light;
			font-size: 0.8em;
		}
	}

	.node-default {
		position: absolute;
		width: 100%;
		height: 100%;
		cursor: pointer;

		.node-box {
			width: 100%;
			height: 100%;
			border: 2px solid var(--color-foreground-xdark);
			border-radius: var(--border-radius-large);
			background-color: var(--color-background-xlight);

			&.executing {
				background-color: var(--color-primary-tint-3) !important;

				.node-executing-info {
					display: inline-block;
				}
			}
		}

		&.touch-active,
		&:hover {
			.node-execute {
				display: initial;
			}

			.node-options {
				display: initial;
			}
		}

		.node-executing-info {
			display: none;
			position: absolute;
			left: 0px;
			top: 0px;
			z-index: 12;
			width: 100%;
			height: 100%;
			font-size: 3.75em;
			line-height: 1.65em;
			text-align: center;
			color: hsla(var(--color-primary-h), var(--color-primary-s), var(--color-primary-l), 0.7);
		}

		.node-icon {
			position: absolute;
			top: calc(50% - 20px);
			left: calc(50% - 20px);
		}

		.node-info-icon {
			position: absolute;
			bottom: 6px;
			right: 6px;

			&.shift-icon {
				right: 12px;
			}

			.data-count {
				font-weight: 600;
				color: var(--color-success);
			}

			.node-issues {
				color: var(--color-danger);
			}

			.items-count {
				font-size: var(--font-size-s);
			}
		}

		.node-pin-data-icon {
			color: var(--color-secondary);
			margin-right: 2px;

			svg {
				height: 0.85rem;
			}
		}

		.waiting {
			color: var(--color-secondary);
		}

		.node-options {
			display: none;
			position: absolute;
			top: -25px;
			left: -10px;
			width: 120px;
			height: 26px;
			font-size: 0.9em;
			text-align: left;
			z-index: 10;
			color: #aaa;
			text-align: center;

			.option {
				width: 28px;
				display: inline-block;

				&.touch {
					display: none;
				}

				&:hover {
					color: $color-primary;
				}

				.execute-icon {
					position: relative;
					top: 2px;
					font-size: 1.2em;
				}
			}
		}

		&.is-touch-device .node-options {
			left: -25px;
			width: 150px;

			.option.touch {
				display: initial;
			}
		}
	}
}

.select-background {
	display: block;
	background-color: hsla(
		var(--color-foreground-base-h),
		var(--color-foreground-base-s),
		var(--color-foreground-base-l),
		60%
	);
	border-radius: var(--border-radius-xlarge);
	overflow: hidden;
	position: absolute;
	left: -8px !important;
	top: -8px !important;
	height: 116px;
	width: 116px !important;
}

.disabled-linethrough {
	border: 1px solid var(--color-foreground-dark);
	position: absolute;
	top: 49px;
	left: -3px;
	width: 111px;
	pointer-events: none;

	&.success {
		border-color: var(--color-success-light);
	}
}
</style>

<style lang="scss">
.jtk-endpoint {
	z-index: 2;
}

.node-trigger-tooltip {
	&__wrapper {
		top: -22px;
		left: 50px;
		position: relative;

		&--item {
			max-width: 160px;
			position: fixed;
			z-index: 0 !important;
		}
	}
}

/** connector */
.jtk-connector {
	z-index: 3;
}

.jtk-connector path {
	transition: stroke 0.1s ease-in-out;
}

.jtk-connector.success {
	z-index: 4;
}

.jtk-connector.jtk-hover {
	z-index: 6;
}

.jtk-endpoint.plus-endpoint {
	z-index: 6;
}

.jtk-endpoint.dot-output-endpoint {
	z-index: 7;
}

.jtk-overlay {
	z-index: 7;
}

.disabled-linethrough {
	z-index: 8;
}

.jtk-connector.jtk-dragging {
	z-index: 8;
}

.jtk-drag-active.dot-output-endpoint,
.jtk-drag-active.rect-input-endpoint {
	z-index: 9;
}

.connection-actions {
	z-index: 10;
}

.node-options {
	z-index: 10;
}

.drop-add-node-label {
	z-index: 10;
}
</style>

<style lang="scss">
$--stalklength: 40px;
$--box-size-medium: 24px;
$--box-size-small: 18px;

<<<<<<< HEAD
	.plus-svg-circle {
		z-index: 111;
		circle {
			stroke: var(--color-foreground-xdark);
			stroke-width: 2px;
			fill: var(--color-foreground-xdark);
		}

		&:hover {
			circle {
				stroke: var(--color-primary);
				fill: var(--color-primary);
			}
		}
	}
	.plus-endpoint {
		cursor: pointer;
		z-index: 100;

		&:hover .plus-container {
			color: var(--color-primary);
			border: 2px solid var(--color-primary);
		}
		&:hover .drop-hover-message {
			display: block;
		}
		.plus-stalk {
			border-top: 2px solid var(--color-foreground-dark);
			position: absolute;
			width: $--stalklength;
			height: 0;
			right: 100%;
			top: calc(50% - 1px);
			pointer-events: none;

		  .connection-run-items-label {
				position: relative;
				width: 100%;
=======
.plus-endpoint {
	cursor: pointer;

	.plus-stalk {
		border-top: 2px solid var(--color-foreground-dark);
		position: absolute;
		width: $--stalklength;
		height: 0;
		right: 100%;
		top: calc(50% - 1px);
		pointer-events: none;

		.connection-run-items-label {
			position: relative;
			width: 100%;
>>>>>>> 69e9bf08

			span {
				display: none;
				left: calc(50% + 4px);
			}
		}
	}

<<<<<<< HEAD
		.plus-container {
			color: var(--color-foreground-xdark);
			border: 2px solid var(--color-foreground-xdark);
			background-color: var(--color-background-xlight);
			border-radius: var(--border-radius-base);
			height: $--box-size-medium;
			width: $--box-size-medium;

			display: inline-flex;
			align-items: center;
			justify-content: center;
			font-size: var(--font-size-2xs);
			// position: absolute;
=======
	.plus-container {
		color: var(--color-foreground-xdark);
		border: 2px solid var(--color-foreground-xdark);
		background-color: var(--color-background-xlight);
		border-radius: var(--border-radius-base);
		height: $--box-size-medium;
		width: $--box-size-medium;

		display: inline-flex;
		align-items: center;
		justify-content: center;
		font-size: var(--font-size-2xs);
		position: absolute;
>>>>>>> 69e9bf08

		top: 0;
		right: 0;
		pointer-events: none;

		&.small {
			height: $--box-size-small;
			width: $--box-size-small;
			font-size: 8px;
		}

		.fa-plus {
			width: 1em;
		}
	}

	.drop-hover-message {
		font-weight: var(--font-weight-bold);
		font-size: var(--font-size-2xs);
		line-height: var(--font-line-height-regular);
		color: var(--color-text-light);

		position: absolute;
		top: -6px;
		left: calc(100% + 8px);
		width: 200px;
		display: none;
	}

	&.hidden > * {
		display: none;
	}

	&.success .plus-stalk {
		border-color: var(--color-success-light);

		span {
			display: inline;
		}
	}
}
</style><|MERGE_RESOLUTION|>--- conflicted
+++ resolved
@@ -862,7 +862,6 @@
 $--box-size-medium: 24px;
 $--box-size-small: 18px;
 
-<<<<<<< HEAD
 	.plus-svg-circle {
 		z-index: 111;
 		circle {
@@ -901,32 +900,14 @@
 		  .connection-run-items-label {
 				position: relative;
 				width: 100%;
-=======
-.plus-endpoint {
-	cursor: pointer;
-
-	.plus-stalk {
-		border-top: 2px solid var(--color-foreground-dark);
-		position: absolute;
-		width: $--stalklength;
-		height: 0;
-		right: 100%;
-		top: calc(50% - 1px);
-		pointer-events: none;
-
-		.connection-run-items-label {
-			position: relative;
-			width: 100%;
->>>>>>> 69e9bf08
-
-			span {
-				display: none;
-				left: calc(50% + 4px);
-			}
-		}
-	}
-
-<<<<<<< HEAD
+
+				span {
+					display: none;
+					left: calc(50% + 4px);
+				}
+			}
+		}
+
 		.plus-container {
 			color: var(--color-foreground-xdark);
 			border: 2px solid var(--color-foreground-xdark);
@@ -940,7 +921,49 @@
 			justify-content: center;
 			font-size: var(--font-size-2xs);
 			// position: absolute;
-=======
+
+			top: 0;
+			right: 0;
+			pointer-events: none;
+
+			&.small {
+				height: $--box-size-small;
+				width: $--box-size-small;
+				font-size: 8px;
+			}
+
+			.fa-plus {
+				width: 1em;
+			}
+		}
+
+		.drop-hover-message {
+			font-weight: var(--font-weight-bold);
+			font-size: var(--font-size-2xs);
+			line-height: var(--font-line-height-regular);
+			color: var(--color-text-light);
+
+			position: absolute;
+			top: -6px;
+			left: calc(100% + 8px);
+			width: 200px;
+			display: none;
+		}
+
+		&.hidden > * {
+			display: none;
+		}
+
+		&.success .plus-stalk {
+			border-color: var(--color-success-light);
+
+			span {
+				display: none;
+				left: calc(50% + 4px);
+			}
+		}
+	}
+
 	.plus-container {
 		color: var(--color-foreground-xdark);
 		border: 2px solid var(--color-foreground-xdark);
@@ -954,7 +977,6 @@
 		justify-content: center;
 		font-size: var(--font-size-2xs);
 		position: absolute;
->>>>>>> 69e9bf08
 
 		top: 0;
 		right: 0;
