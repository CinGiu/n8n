--- conflicted
+++ resolved
@@ -195,11 +195,8 @@
 	TAB: 'tab',
 	NODE_CONNECTION_ACTION: 'node_connection_action',
 	NODE_CONNECTION_DROP: 'node_connection_drop',
-<<<<<<< HEAD
 	NOTICE_ERROR_MESSAGE: 'notice_error_message',
-=======
 	CONTEXT_MENU: 'context_menu',
->>>>>>> db773532
 	'': '',
 };
 export const CORE_NODES_CATEGORY = 'Core Nodes';
