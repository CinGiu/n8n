/* eslint-disable @typescript-eslint/prefer-nullish-coalescing */
/* eslint-disable @typescript-eslint/no-unused-vars */
/* eslint-disable no-restricted-syntax */
/* eslint-disable no-param-reassign */
/* eslint-disable @typescript-eslint/no-this-alias */
/* eslint-disable @typescript-eslint/no-unsafe-return */
/* eslint-disable no-prototype-builtins */
/* eslint-disable @typescript-eslint/no-non-null-assertion */

import { DateTime, Duration, Interval, Settings } from 'luxon';
import * as jmespath from 'jmespath';

import {
	IDataObject,
	IExecuteData,
	INodeExecutionData,
	INodeParameters,
	IPairedItemData,
	IRunExecutionData,
	ISourceData,
	ITaskData,
	IWorkflowDataProxyAdditionalKeys,
	IWorkflowDataProxyData,
	INodeParameterResourceLocator,
	NodeParameterValueType,
	WorkflowExecuteMode,
} from './Interfaces';
import * as NodeHelpers from './NodeHelpers';
import { ExpressionError } from './ExpressionError';
import type { Workflow } from './Workflow';
import { deepCopy } from './utils';

export function isResourceLocatorValue(value: unknown): value is INodeParameterResourceLocator {
	return Boolean(
		typeof value === 'object' && value && 'mode' in value && 'value' in value && '__rl' in value,
	);
}

const SCRIPTING_NODE_TYPES = [
	'n8n-nodes-base.function',
	'n8n-nodes-base.functionItem',
	'n8n-nodes-base.code',
];

const isScriptingNode = (nodeName: string, workflow: Workflow) => {
	const node = workflow.getNode(nodeName);

	return node && SCRIPTING_NODE_TYPES.includes(node.type);
};

export class WorkflowDataProxy {
	private workflow: Workflow;

	private runExecutionData: IRunExecutionData | null;

	private defaultReturnRunIndex: number;

	private runIndex: number;

	private itemIndex: number;

	private activeNodeName: string;

	private connectionInputData: INodeExecutionData[];

	private siblingParameters: INodeParameters;

	private mode: WorkflowExecuteMode;

	private selfData: IDataObject;

	private additionalKeys: IWorkflowDataProxyAdditionalKeys;

	private executeData: IExecuteData | undefined;

	private defaultTimezone: string;

	private timezone: string;

	constructor(
		workflow: Workflow,
		runExecutionData: IRunExecutionData | null,
		runIndex: number,
		itemIndex: number,
		activeNodeName: string,
		connectionInputData: INodeExecutionData[],
		siblingParameters: INodeParameters,
		mode: WorkflowExecuteMode,
		defaultTimezone: string,
		additionalKeys: IWorkflowDataProxyAdditionalKeys,
		executeData?: IExecuteData,
		defaultReturnRunIndex = -1,
		selfData = {},
	) {
		this.activeNodeName = activeNodeName;
		this.workflow = workflow;

		this.runExecutionData = isScriptingNode(activeNodeName, workflow)
			? deepCopy(runExecutionData)
			: runExecutionData;

		this.connectionInputData = isScriptingNode(activeNodeName, workflow)
			? deepCopy(connectionInputData)
			: connectionInputData;

		this.defaultReturnRunIndex = defaultReturnRunIndex;
		this.runIndex = runIndex;
		this.itemIndex = itemIndex;
		this.siblingParameters = siblingParameters;
		this.mode = mode;
		this.defaultTimezone = defaultTimezone;
		this.timezone = (this.workflow.settings.timezone as string) || this.defaultTimezone;
		this.selfData = selfData;
		this.additionalKeys = additionalKeys;
		this.executeData = executeData;
		Settings.defaultZone = this.timezone;
	}

	/**
	 * Returns a proxy which allows to query context data of a given node
	 *
	 * @private
	 * @param {string} nodeName The name of the node to get the context from
	 */
	private nodeContextGetter(nodeName: string) {
		const that = this;
		const node = this.workflow.nodes[nodeName];

		if (!that.runExecutionData?.executionData && that.connectionInputData.length > 1) {
			return {}; // incoming connection has pinned data, so stub context object
		}

		if (!that.runExecutionData?.executionData && !that.runExecutionData?.resultData) {
			throw new ExpressionError(
				"The workflow hasn't been executed yet, so you can't reference any context data",
				{
					runIndex: that.runIndex,
					itemIndex: that.itemIndex,
				},
			);
		}

		return new Proxy(
			{},
			{
				ownKeys(target) {
					if (Reflect.ownKeys(target).length === 0) {
						// Target object did not get set yet
						Object.assign(target, NodeHelpers.getContext(that.runExecutionData!, 'node', node));
					}

					return Reflect.ownKeys(target);
				},
				getOwnPropertyDescriptor(k) {
					return {
						enumerable: true,
						configurable: true,
					};
				},
				get(target, name, receiver) {
					// eslint-disable-next-line no-param-reassign
					name = name.toString();
					const contextData = NodeHelpers.getContext(that.runExecutionData!, 'node', node);

					return contextData[name];
				},
			},
		);
	}

	private selfGetter() {
		const that = this;

		return new Proxy(
			{},
			{
				ownKeys(target) {
					return Reflect.ownKeys(target);
				},
				// eslint-disable-next-line @typescript-eslint/no-unused-vars
				get(target, name, receiver) {
					name = name.toString();
					return that.selfData[name];
				},
			},
		);
	}

	/**
	 * Returns a proxy which allows to query parameter data of a given node
	 *
	 * @private
	 * @param {string} nodeName The name of the node to query data from
	 */
	private nodeParameterGetter(nodeName: string) {
		const that = this;
		const node = this.workflow.nodes[nodeName];

		return new Proxy(node.parameters, {
			ownKeys(target) {
				return Reflect.ownKeys(target);
			},
			getOwnPropertyDescriptor(k) {
				return {
					enumerable: true,
					configurable: true,
				};
			},
			get(target, name, receiver) {
				name = name.toString();

				let returnValue: NodeParameterValueType;
				if (name[0] === '&') {
					const key = name.slice(1);
					if (!that.siblingParameters.hasOwnProperty(key)) {
						throw new Error(`Could not find sibling parameter "${key}" on node "${nodeName}"`);
					}
					returnValue = that.siblingParameters[key];
				} else {
					if (!node.parameters.hasOwnProperty(name)) {
						// Parameter does not exist on node
						// Return empty string instead of "undefined"
						// so that it does not error if a property got requested like "toJSON"
						return '';
					}

					returnValue = node.parameters[name];
				}

				if (isResourceLocatorValue(returnValue)) {
					if (returnValue.__regex && typeof returnValue.value === 'string') {
						const expr = new RegExp(returnValue.__regex);
						const extracted = expr.exec(returnValue.value);
						if (extracted && extracted.length >= 2) {
							returnValue = extracted[1];
						} else {
							return returnValue.value;
						}
					} else {
						returnValue = returnValue.value;
					}
				}

				if (typeof returnValue === 'string' && returnValue.charAt(0) === '=') {
					// The found value is an expression so resolve it
					return that.workflow.expression.getParameterValue(
						returnValue,
						that.runExecutionData,
						that.runIndex,
						that.itemIndex,
						that.activeNodeName,
						that.connectionInputData,
						that.mode,
						that.timezone,
						that.additionalKeys,
						that.executeData,
					);
				}

				return returnValue;
			},
		});
	}

	/**
	 * Returns the node ExecutionData
	 *
	 * @private
	 * @param {string} nodeName The name of the node query data from
	 * @param {boolean} [shortSyntax=false] If short syntax got used
	 * @param {number} [outputIndex] The index of the output, if not given the first one gets used
	 * @param {number} [runIndex] The index of the run, if not given the current one does get used
	 */
	private getNodeExecutionData(
		nodeName: string,
		shortSyntax = false,
		outputIndex?: number,
		runIndex?: number,
	): INodeExecutionData[] {
		const that = this;

		let executionData: INodeExecutionData[];
		if (!shortSyntax) {
			// Long syntax got used to return data from node in path

			if (that.runExecutionData === null) {
				throw new ExpressionError(
					"The workflow hasn't been executed yet, so you can't reference any output data",
					{
						runIndex: that.runIndex,
						itemIndex: that.itemIndex,
					},
				);
			}

			if (!that.runExecutionData.resultData.runData.hasOwnProperty(nodeName)) {
				if (that.workflow.getNode(nodeName)) {
					throw new ExpressionError(`no data, execute "${nodeName}" node first`, {
						runIndex: that.runIndex,
						itemIndex: that.itemIndex,
					});
				}
				throw new ExpressionError(`"${nodeName}" node doesn't exist`, {
					runIndex: that.runIndex,
					itemIndex: that.itemIndex,
				});
			}

			runIndex = runIndex === undefined ? that.defaultReturnRunIndex : runIndex;
			runIndex =
				runIndex === -1 ? that.runExecutionData.resultData.runData[nodeName].length - 1 : runIndex;

			if (that.runExecutionData.resultData.runData[nodeName].length <= runIndex) {
				throw new ExpressionError(`Run ${runIndex} of node "${nodeName}" not found`, {
					runIndex: that.runIndex,
					itemIndex: that.itemIndex,
				});
			}

			const taskData = that.runExecutionData.resultData.runData[nodeName][runIndex].data!;

			if (taskData.main === null || !taskData.main.length || taskData.main[0] === null) {
				// throw new Error(`No data found for item-index: "${itemIndex}"`);
				throw new ExpressionError('No data found from "main" input.', {
					runIndex: that.runIndex,
					itemIndex: that.itemIndex,
				});
			}

			// Check from which output to read the data.
			// Depends on how the nodes are connected.
			// (example "IF" node. If node is connected to "true" or to "false" output)
			if (outputIndex === undefined) {
				const nodeConnection = that.workflow.getNodeConnectionIndexes(
					that.activeNodeName,
					nodeName,
					'main',
				);

				if (nodeConnection === undefined) {
					throw new ExpressionError(`connect "${that.activeNodeName}" to "${nodeName}"`, {
						runIndex: that.runIndex,
						itemIndex: that.itemIndex,
					});
				}
				outputIndex = nodeConnection.sourceIndex;
			}

			if (outputIndex === undefined) {
				outputIndex = 0;
			}

			if (taskData.main.length <= outputIndex) {
				throw new ExpressionError(`Node "${nodeName}" has no branch with index ${outputIndex}.`, {
					runIndex: that.runIndex,
					itemIndex: that.itemIndex,
				});
			}

			executionData = taskData.main[outputIndex] as INodeExecutionData[];
		} else {
			// Short syntax got used to return data from active node

			// TODO: Here have to generate connection Input data for the current node by itself
			// Data needed:
			// #- the run-index
			// - node which did send data (has to be the one from last recent execution)
			// - later also the name of the input and its index (currently not needed as it is always "main" and index "0")
			executionData = that.connectionInputData;
		}

		return executionData;
	}

	/**
	 * Returns a proxy which allows to query data of a given node
	 *
	 * @private
	 * @param {string} nodeName The name of the node query data from
	 * @param {boolean} [shortSyntax=false] If short syntax got used
	 */
	private nodeDataGetter(nodeName: string, shortSyntax = false) {
		const that = this;
		const node = this.workflow.nodes[nodeName];

		return new Proxy(
			{ binary: undefined, data: undefined, json: undefined },
			{
				get(target, name, receiver) {
					name = name.toString();

					if (!node) {
						throw new ExpressionError(`"${nodeName}" node doesn't exist`);
					}

					if (['binary', 'data', 'json'].includes(name)) {
						const executionData = that.getNodeExecutionData(nodeName, shortSyntax, undefined);
						if (executionData.length <= that.itemIndex) {
							throw new ExpressionError(`No data found for item-index: "${that.itemIndex}"`, {
								runIndex: that.runIndex,
								itemIndex: that.itemIndex,
							});
						}

						if (['data', 'json'].includes(name)) {
							// JSON-Data
							return executionData[that.itemIndex].json;
						}
						if (name === 'binary') {
							// Binary-Data
							const returnData: IDataObject = {};

							if (!executionData[that.itemIndex].binary) {
								return returnData;
							}

							const binaryKeyData = executionData[that.itemIndex].binary!;
							for (const keyName of Object.keys(binaryKeyData)) {
								returnData[keyName] = {};

								const binaryData = binaryKeyData[keyName];
								for (const propertyName in binaryData) {
									if (propertyName === 'data') {
										// Skip the data property
										// eslint-disable-next-line no-continue
										continue;
									}
									(returnData[keyName] as IDataObject)[propertyName] = binaryData[propertyName];
								}
							}

							return returnData;
						}
					} else if (name === 'context') {
						return that.nodeContextGetter(nodeName);
					} else if (name === 'parameter') {
						// Get node parameter data
						return that.nodeParameterGetter(nodeName);
					} else if (name === 'runIndex') {
						if (
							that.runExecutionData === null ||
							!that.runExecutionData.resultData.runData[nodeName]
						) {
							return -1;
						}
						return that.runExecutionData.resultData.runData[nodeName].length - 1;
					}

					return Reflect.get(target, name, receiver);
				},
			},
		);
	}

	/**
	 * Returns a proxy to query data from the environment
	 *
	 * @private
	 */
	private envGetter() {
		const that = this;
		return new Proxy(
			{},
			{
				get(target, name, receiver) {
					if (
						typeof process === 'undefined' || // env vars are inaccessible to frontend
						process.env.N8N_BLOCK_ENV_ACCESS_IN_NODE === 'true'
					) {
						throw new ExpressionError('access to env vars denied', {
							causeDetailed:
								'If you need access please contact the administrator to remove the environment variable ‘N8N_BLOCK_ENV_ACCESS_IN_NODE‘',
							runIndex: that.runIndex,
							itemIndex: that.itemIndex,
							failExecution: true,
						});
					}
					return process.env[name.toString()];
				},
			},
		);
	}

	private prevNodeGetter() {
		const allowedValues = ['name', 'outputIndex', 'runIndex'];
		const that = this;

		return new Proxy(
			{},
			{
				ownKeys(target) {
					return allowedValues;
				},
				getOwnPropertyDescriptor(k) {
					return {
						enumerable: true,
						configurable: true,
					};
				},
				get(target, name, receiver) {
					if (!that.executeData?.source) {
						// Means the previous node did not get executed yet
						// Return empty string instead of "undefined"
						// so that it does not error if a property got requested like "toJSON"
						return '';
					}

					const sourceData: ISourceData = that.executeData.source.main[0] as ISourceData;

					if (name === 'name') {
						return sourceData.previousNode;
					}
					if (name === 'outputIndex') {
						return sourceData.previousNodeOutput || 0;
					}
					if (name === 'runIndex') {
						return sourceData.previousNodeRun || 0;
					}

					return Reflect.get(target, name, receiver);
				},
			},
		);
	}

	/**
	 * Returns a proxy to query data from the workflow
	 *
	 * @private
	 */
	private workflowGetter() {
		const allowedValues = ['active', 'id', 'name'];
		const that = this;

		return new Proxy(
			{},
			{
				ownKeys(target) {
					return allowedValues;
				},
				getOwnPropertyDescriptor(k) {
					return {
						enumerable: true,
						configurable: true,
					};
				},
				get(target, name, receiver) {
					if (allowedValues.includes(name.toString())) {
						const value = that.workflow[name as keyof typeof target];

						if (value === undefined && name === 'id') {
							throw new ExpressionError('save workflow to view', {
								description: 'Please save the workflow first to use $workflow',
								runIndex: that.runIndex,
								itemIndex: that.itemIndex,
								failExecution: true,
							});
						}

						return value;
					}

					return Reflect.get(target, name, receiver);
				},
			},
		);
	}

	/**
	 * Returns a proxy to query data of all nodes
	 *
	 * @private
	 */
	private nodeGetter() {
		const that = this;
		return new Proxy(
			{},
			{
				get(target, name, receiver) {
					const nodeName = name.toString();

					if (that.workflow.getNode(nodeName) === null) {
						throw new ExpressionError(`"${nodeName}" node doesn't exist`, {
							runIndex: that.runIndex,
							itemIndex: that.itemIndex,
							failExecution: true,
						});
					}

					return that.nodeDataGetter(nodeName);
				},
			},
		);
	}

	/**
	 * Returns the data proxy object which allows to query data from current run
	 *
	 */
	getDataProxy(): IWorkflowDataProxyData {
		const that = this;

		const getNodeOutput = (nodeName?: string, branchIndex?: number, runIndex?: number) => {
			let executionData: INodeExecutionData[];

			if (nodeName === undefined) {
				executionData = that.connectionInputData;
			} else {
				branchIndex = branchIndex || 0;
				runIndex = runIndex === undefined ? -1 : runIndex;
				executionData = that.getNodeExecutionData(nodeName, false, branchIndex, runIndex);
			}

			return executionData;
		};

		// replacing proxies with the actual data.
		const jmespathWrapper = (data: IDataObject | IDataObject[], query: string) => {
			if (!Array.isArray(data) && typeof data === 'object') {
				return jmespath.search({ ...data }, query);
			}
			return jmespath.search(data, query);
		};

		const createExpressionError = (
			message: string,
			context?: {
				causeDetailed?: string;
				description?: string;
				descriptionTemplate?: string;
				functionality?: 'pairedItem';
				functionOverrides?: {
					// Custom data to display for Function-Nodes
					message?: string;
					description?: string;
				};
				itemIndex?: number;
				messageTemplate?: string;
				moreInfoLink?: boolean;
				nodeCause?: string;
				runIndex?: number;
				type?: string;
			},
		) => {
			if (isScriptingNode(that.activeNodeName, that.workflow) && context?.functionOverrides) {
				// If the node in which the error is thrown is a function node,
				// display a different error message in case there is one defined
				message = context.functionOverrides.message || message;
				context.description = context.functionOverrides.description || context.description;
				// The error will be in the code and not on an expression on a parameter
				// so remove the messageTemplate as it would overwrite the message
				context.messageTemplate = undefined;
			}

			if (context?.nodeCause) {
				const nodeName = context.nodeCause;
				const pinData = this.workflow.getPinDataOfNode(nodeName);

				if (pinData) {
					if (!context) {
						context = {};
					}
					message = `‘Node ${nodeName}‘ must be unpinned to execute`;
					context.messageTemplate = undefined;
					context.description = `To fetch the data for the expression, you must unpin the node <strong>'${nodeName}'</strong> and execute the workflow again.`;
					context.descriptionTemplate = `To fetch the data for the expression under '%%PARAMETER%%', you must unpin the node <strong>'${nodeName}'</strong> and execute the workflow again.`;
				}

				if (context.moreInfoLink && (pinData || isScriptingNode(nodeName, that.workflow))) {
					const moreInfoLink =
						' <a target="_blank" href="https://docs.n8n.io/data/data-mapping/data-item-linking/item-linking-errors/">More info</a>';

					context.description += moreInfoLink;
					context.descriptionTemplate += moreInfoLink;
				}
			}

			return new ExpressionError(message, {
				runIndex: that.runIndex,
				itemIndex: that.itemIndex,
				failExecution: true,
				...context,
			});
		};

		const getPairedItem = (
			destinationNodeName: string,
			incomingSourceData: ISourceData | null,
			pairedItem: IPairedItemData,
		): INodeExecutionData | null => {
			let taskData: ITaskData;

			let sourceData: ISourceData | null = incomingSourceData;

			if (pairedItem.sourceOverwrite) {
				sourceData = pairedItem.sourceOverwrite;
			}

			if (typeof pairedItem === 'number') {
				pairedItem = {
					item: pairedItem,
				};
			}

			const previousNodeHasPinData =
				sourceData && this.workflow.getPinDataOfNode(sourceData.previousNode) !== undefined;

			let currentPairedItem = pairedItem;

			let nodeBeforeLast: string | undefined;

			while (
				!previousNodeHasPinData &&
				sourceData !== null &&
				destinationNodeName !== sourceData.previousNode
			) {
				taskData =
					that.runExecutionData!.resultData.runData[sourceData.previousNode][
						sourceData?.previousNodeRun || 0
					];

				const previousNodeOutput = sourceData.previousNodeOutput || 0;
				if (previousNodeOutput >= taskData.data!.main.length) {
					throw createExpressionError('Can’t get data for expression', {
						messageTemplate: 'Can’t get data for expression under ‘%%PARAMETER%%’ field',
						functionOverrides: {
							message: 'Can’t get data',
						},
						nodeCause: nodeBeforeLast,
						description: 'Apologies, this is an internal error. See details for more information',
						causeDetailed: 'Referencing a non-existent output on a node, problem with source data',
						type: 'internal',
					});
				}

				if (pairedItem.item >= taskData.data!.main[previousNodeOutput]!.length) {
					throw createExpressionError('Can’t get data for expression', {
						messageTemplate: 'Can’t get data for expression under ‘%%PARAMETER%%’ field',
						functionality: 'pairedItem',
						functionOverrides: {
							message: 'Can’t get data',
						},
						nodeCause: nodeBeforeLast,
						description: `In node ‘<strong>${nodeBeforeLast!}</strong>’, output item ${
							currentPairedItem.item || 0
						} ${
							sourceData.previousNodeRun
								? `of run ${(sourceData.previousNodeRun || 0).toString()} `
								: ''
						}points to an input item on node ‘<strong>${
							sourceData.previousNode
						}</strong>‘ that doesn’t exist.`,
						type: 'invalid pairing info',
						moreInfoLink: true,
					});
				}

				const itemPreviousNode: INodeExecutionData =
					taskData.data!.main[previousNodeOutput]![pairedItem.item];

				if (itemPreviousNode.pairedItem === undefined) {
					throw createExpressionError('Can’t get data for expression', {
						messageTemplate: 'Can’t get data for expression under ‘%%PARAMETER%%’ field',
						functionality: 'pairedItem',
						functionOverrides: {
							message: 'Can’t get data',
						},
						nodeCause: sourceData.previousNode,
						description: `To fetch the data from other nodes that this expression needs, more information is needed from the node ‘<strong>${sourceData.previousNode}</strong>’`,
						causeDetailed: `Missing pairedItem data (node ‘${sourceData.previousNode}’ probably didn’t supply it)`,
						type: 'no pairing info',
						moreInfoLink: true,
					});
				}

				if (Array.isArray(itemPreviousNode.pairedItem)) {
					// Item is based on multiple items so check all of them
					const results = itemPreviousNode.pairedItem
						// eslint-disable-next-line @typescript-eslint/no-loop-func
						.map((item) => {
							try {
								const itemInput = item.input || 0;
								if (itemInput >= taskData.source.length) {
									// `Could not resolve pairedItem as the defined node input '${itemInput}' does not exist on node '${sourceData!.previousNode}'.`
									// Actual error does not matter as it gets caught below and `null` will be returned
									throw new Error('Not found');
								}

								return getPairedItem(destinationNodeName, taskData.source[itemInput], item);
							} catch (error) {
								// Means pairedItem could not be found
								return null;
							}
						})
						.filter((result) => result !== null);

					if (results.length !== 1) {
						throw createExpressionError('Invalid expression', {
							messageTemplate: 'Invalid expression under ‘%%PARAMETER%%’',
							functionality: 'pairedItem',
							functionOverrides: {
								description: `The code uses data in the node ‘<strong>${destinationNodeName}</strong>’ but there is more than one matching item in that node`,
								message: 'Invalid code',
							},
							description: `The expression uses data in the node ‘<strong>${destinationNodeName}</strong>’ but there is more than one matching item in that node`,
							type: 'multiple matches',
						});
					}

					return results[0];
				}

				currentPairedItem = pairedItem;

				// pairedItem is not an array
				if (typeof itemPreviousNode.pairedItem === 'number') {
					pairedItem = {
						item: itemPreviousNode.pairedItem,
					};
				} else {
					pairedItem = itemPreviousNode.pairedItem;
				}

				const itemInput = pairedItem.input || 0;
				if (itemInput >= taskData.source.length) {
					if (taskData.source.length === 0) {
						// A trigger node got reached, so looks like that that item can not be resolved
						throw createExpressionError('Invalid expression', {
							messageTemplate: 'Invalid expression under ‘%%PARAMETER%%’',
							functionality: 'pairedItem',
							functionOverrides: {
								description: `The code uses data in the node ‘<strong>${destinationNodeName}</strong>’ but there is no path back to it. Please check this node is connected to it (there can be other nodes in between).`,
								message: 'Invalid code',
							},
							description: `The expression uses data in the node ‘<strong>${destinationNodeName}</strong>’ but there is no path back to it. Please check this node is connected to it (there can be other nodes in between).`,
							type: 'no connection',
							moreInfoLink: true,
						});
					}
					throw createExpressionError('Can’t get data for expression', {
						messageTemplate: 'Can’t get data for expression under ‘%%PARAMETER%%’ field',
						functionality: 'pairedItem',
						functionOverrides: {
							message: 'Can’t get data',
						},
						nodeCause: nodeBeforeLast,
						description: `In node ‘<strong>${sourceData.previousNode}</strong>’, output item ${
							currentPairedItem.item || 0
						} of ${
							sourceData.previousNodeRun
								? `of run ${(sourceData.previousNodeRun || 0).toString()} `
								: ''
						}points to a branch that doesn’t exist.`,
						type: 'invalid pairing info',
					});
				}

				nodeBeforeLast = sourceData.previousNode;
				sourceData = taskData.source[pairedItem.input || 0] || null;

				if (pairedItem.sourceOverwrite) {
					sourceData = pairedItem.sourceOverwrite;
				}
			}

			if (sourceData === null) {
				throw createExpressionError('Can’t get data for expression', {
					messageTemplate: 'Can’t get data for expression under ‘%%PARAMETER%%’ field',
					functionality: 'pairedItem',
					functionOverrides: {
						message: 'Can’t get data',
					},
					nodeCause: nodeBeforeLast,
					description: 'Could not resolve, proably no pairedItem exists',
					type: 'no pairing info',
					moreInfoLink: true,
				});
			}

			taskData =
				that.runExecutionData!.resultData.runData[sourceData.previousNode][
					sourceData?.previousNodeRun || 0
				];

			const previousNodeOutput = sourceData.previousNodeOutput || 0;
			if (previousNodeOutput >= taskData.data!.main.length) {
				throw createExpressionError('Can’t get data for expression', {
					messageTemplate: 'Can’t get data for expression under ‘%%PARAMETER%%’ field',
					functionality: 'pairedItem',
					functionOverrides: {
						message: 'Can’t get data',
					},
					description: 'Item points to a node output which does not exist',
					causeDetailed: `The sourceData points to a node output ‘${previousNodeOutput}‘ which does not exist on node ‘${sourceData.previousNode}‘ (output node did probably supply a wrong one)`,
					type: 'invalid pairing info',
				});
			}

			if (pairedItem.item >= taskData.data!.main[previousNodeOutput]!.length) {
				throw createExpressionError('Can’t get data for expression', {
					messageTemplate: 'Can’t get data for expression under ‘%%PARAMETER%%’ field',
					functionality: 'pairedItem',
					functionOverrides: {
						message: 'Can’t get data',
					},
					nodeCause: nodeBeforeLast,
					description: `In node ‘<strong>${nodeBeforeLast!}</strong>’, output item ${
						currentPairedItem.item || 0
					} ${
						sourceData.previousNodeRun
							? `of run ${(sourceData.previousNodeRun || 0).toString()} `
							: ''
					}points to an input item on node ‘<strong>${
						sourceData.previousNode
					}</strong>‘ that doesn’t exist.`,
					type: 'invalid pairing info',
					moreInfoLink: true,
				});
			}

			return taskData.data!.main[previousNodeOutput]![pairedItem.item];
		};

		const base = {
			$: (nodeName: string) => {
				if (!nodeName) {
					throw createExpressionError('When calling $(), please specify a node');
				}

				const referencedNode = that.workflow.getNode(nodeName);
				if (referencedNode === null) {
					throw createExpressionError(`"${nodeName}" node doesn't exist`);
				}

				return new Proxy(
					{},
					{
						ownKeys(target) {
							return [
								'pairedItem',
								'itemMatching',
								'item',
								'first',
								'last',
								'all',
								'context',
								'params',
							];
						},
						get(target, property, receiver) {
							if (['pairedItem', 'itemMatching', 'item'].includes(property as string)) {
								const pairedItemMethod = (itemIndex?: number) => {
									if (itemIndex === undefined) {
										if (property === 'itemMatching') {
											throw createExpressionError('Missing item index for .itemMatching()', {
												itemIndex,
											});
										}
										itemIndex = that.itemIndex;
									}

									const executionData = that.connectionInputData;

									// As we operate on the incoming item we can be sure that pairedItem is not an
									// array. After all can it only come from exactly one previous node via a certain
									// input. For that reason do we not have to consider the array case.
									const pairedItem = executionData[itemIndex].pairedItem as IPairedItemData;

									if (pairedItem === undefined) {
										throw createExpressionError('Can’t get data for expression', {
											messageTemplate: 'Can’t get data for expression under ‘%%PARAMETER%%’ field',
											functionality: 'pairedItem',
											functionOverrides: {
												description: `To fetch the data from other nodes that this code needs, more information is needed from the node ‘<strong>${that.activeNodeName}</strong>‘`,
												message: 'Can’t get data',
											},
											description: `To fetch the data from other nodes that this expression needs, more information is needed from the node ‘<strong>${that.activeNodeName}</strong>‘`,
											causeDetailed: `Missing pairedItem data (node ‘${that.activeNodeName}‘ probably didn’t supply it)`,
											itemIndex,
										});
									}

									if (!that.executeData?.source) {
										throw createExpressionError('Can’t get data for expression', {
											messageTemplate: 'Can’t get data for expression under ‘%%PARAMETER%%’ field',
											functionality: 'pairedItem',
											functionOverrides: {
												message: 'Can’t get data',
											},
											description:
												'Apologies, this is an internal error. See details for more information',
											causeDetailed: 'Missing sourceData (probably an internal error)',
											itemIndex,
										});
									}

									// Before resolving the pairedItem make sure that the requested node comes in the
									// graph before the current one
									const parentNodes = that.workflow.getParentNodes(that.activeNodeName);
									if (!parentNodes.includes(nodeName)) {
										throw createExpressionError('Invalid expression', {
											messageTemplate: 'Invalid expression under ‘%%PARAMETER%%’',
											functionality: 'pairedItem',
											functionOverrides: {
												description: `The code uses data in the node <strong>‘${nodeName}’</strong> but there is no path back to it. Please check this node is connected to it (there can be other nodes in between).`,
												message: `No path back to node ‘${nodeName}’`,
											},
											description: `The expression uses data in the node <strong>‘${nodeName}’</strong> but there is no path back to it. Please check this node is connected to it (there can be other nodes in between).`,
											itemIndex,
										});
									}

									const sourceData: ISourceData = that.executeData.source.main[
										pairedItem.input || 0
									] as ISourceData;

									return getPairedItem(nodeName, sourceData, pairedItem);
								};

								if (property === 'item') {
									return pairedItemMethod();
								}
								return pairedItemMethod;
							}
							if (property === 'first') {
								return (branchIndex?: number, runIndex?: number) => {
									const executionData = getNodeOutput(nodeName, branchIndex, runIndex);
									if (executionData[0]) return executionData[0];
									return undefined;
								};
							}
							if (property === 'last') {
								return (branchIndex?: number, runIndex?: number) => {
									const executionData = getNodeOutput(nodeName, branchIndex, runIndex);
									if (!executionData.length) return undefined;
									if (executionData[executionData.length - 1]) {
										return executionData[executionData.length - 1];
									}
									return undefined;
								};
							}
							if (property === 'all') {
								return (branchIndex?: number, runIndex?: number) =>
									getNodeOutput(nodeName, branchIndex, runIndex);
							}
							if (property === 'context') {
								return that.nodeContextGetter(nodeName);
							}
							if (property === 'params') {
								return that.workflow.getNode(nodeName)?.parameters;
							}
							return Reflect.get(target, property, receiver);
						},
					},
				);
			},

			$input: new Proxy(
				{},
				{
					ownKeys(target) {
						return ['all', 'context', 'first', 'item', 'last', 'params'];
					},
					getOwnPropertyDescriptor(k) {
						return {
							enumerable: true,
							configurable: true,
						};
					},
					get(target, property, receiver) {
						if (property === 'item') {
							return that.connectionInputData[that.itemIndex];
						}
						if (property === 'first') {
							return (...args: unknown[]) => {
								if (args.length) {
									throw createExpressionError('$input.first() should have no arguments');
								}

								const result = that.connectionInputData;
								if (result[0]) {
									return result[0];
								}
								return undefined;
							};
						}
						if (property === 'last') {
							return (...args: unknown[]) => {
								if (args.length) {
									throw createExpressionError('$input.last() should have no arguments');
								}

								const result = that.connectionInputData;
								if (result.length && result[result.length - 1]) {
									return result[result.length - 1];
								}
								return undefined;
							};
						}
						if (property === 'all') {
							return () => {
								const result = that.connectionInputData;
								if (result.length) {
									return result;
								}
								return [];
							};
						}

						if (['context', 'params'].includes(property as string)) {
							// For the following properties we need the source data it should always
							// be there. But if the node does not have an input there will not be any
							// so simply return nothing.
							if (!that.executeData?.source) {
<<<<<<< HEAD
								return {};
=======
								throw createExpressionError('Can’t get data for expression', {
									messageTemplate: 'Can’t get data for expression under ‘%%PARAMETER%%’ field',
									functionOverrides: {
										message: 'Can’t get data',
									},
									description:
										'Apologies, this is an internal error. See details for more information',
									causeDetailed: 'Missing sourceData (probably an internal error)',
									runIndex: that.runIndex,
								});
>>>>>>> 14a61f6a
							}

							const sourceData: ISourceData = that.executeData.source.main[0] as ISourceData;

							if (property === 'context') {
								return that.nodeContextGetter(sourceData.previousNode);
							}
							if (property === 'params') {
								return that.workflow.getNode(sourceData.previousNode)?.parameters;
							}
						}

						return Reflect.get(target, property, receiver);
					},
				},
			),

			$binary: {}, // Placeholder
			$data: {}, // Placeholder
			$env: this.envGetter(),
			$evaluateExpression: (expression: string, itemIndex?: number) => {
				itemIndex = itemIndex || that.itemIndex;
				return that.workflow.expression.getParameterValue(
					`=${expression}`,
					that.runExecutionData,
					that.runIndex,
					itemIndex,
					that.activeNodeName,
					that.connectionInputData,
					that.mode,
					that.timezone,
					that.additionalKeys,
					that.executeData,
				);
			},
			$item: (itemIndex: number, runIndex?: number) => {
				const defaultReturnRunIndex = runIndex === undefined ? -1 : runIndex;
				const dataProxy = new WorkflowDataProxy(
					this.workflow,
					this.runExecutionData,
					this.runIndex,
					itemIndex,
					this.activeNodeName,
					this.connectionInputData,
					that.siblingParameters,
					that.mode,
					that.defaultTimezone,
					that.additionalKeys,
					that.executeData,
					defaultReturnRunIndex,
				);
				return dataProxy.getDataProxy();
			},
			$items: (nodeName?: string, outputIndex?: number, runIndex?: number) => {
				if (nodeName === undefined) {
					nodeName = (that.prevNodeGetter() as { name: string }).name;
				}

				outputIndex = outputIndex || 0;
				runIndex = runIndex === undefined ? -1 : runIndex;

				return that.getNodeExecutionData(nodeName, false, outputIndex, runIndex);
			},
			$json: {}, // Placeholder
			$node: this.nodeGetter(),
			$self: this.selfGetter(),
			$parameter: this.nodeParameterGetter(this.activeNodeName),
			$prevNode: this.prevNodeGetter(),
			$runIndex: this.runIndex,
			$mode: this.mode,
			$workflow: this.workflowGetter(),
			$itemIndex: this.itemIndex,
			$now: DateTime.now(),
			$today: DateTime.now().set({ hour: 0, minute: 0, second: 0, millisecond: 0 }),
			$jmesPath: jmespathWrapper,
			// eslint-disable-next-line @typescript-eslint/naming-convention
			DateTime,
			// eslint-disable-next-line @typescript-eslint/naming-convention
			Interval,
			// eslint-disable-next-line @typescript-eslint/naming-convention
			Duration,
			...that.additionalKeys,

			// deprecated
			$jmespath: jmespathWrapper,
			$position: this.itemIndex,
			$thisItem: that.connectionInputData[that.itemIndex],
			$thisItemIndex: this.itemIndex,
			$thisRunIndex: this.runIndex,
		};

		return new Proxy(base, {
			get(target, name, receiver) {
				if (['$data', '$json'].includes(name as string)) {
					return that.nodeDataGetter(that.activeNodeName, true)?.json;
				}
				if (name === '$binary') {
					return that.nodeDataGetter(that.activeNodeName, true)?.binary;
				}

				return Reflect.get(target, name, receiver);
			},
		});
	}
}<|MERGE_RESOLUTION|>--- conflicted
+++ resolved
@@ -1112,20 +1112,17 @@
 							// be there. But if the node does not have an input there will not be any
 							// so simply return nothing.
 							if (!that.executeData?.source) {
-<<<<<<< HEAD
+								// throw createExpressionError('Can’t get data for expression', {
+								// 	messageTemplate: 'Can’t get data for expression under ‘%%PARAMETER%%’ field',
+								// 	functionOverrides: {
+								// 		message: 'Can’t get data',
+								// 	},
+								// 	description:
+								// 		'Apologies, this is an internal error. See details for more information',
+								// 	causeDetailed: 'Missing sourceData (probably an internal error)',
+								// 	runIndex: that.runIndex,
+								// });
 								return {};
-=======
-								throw createExpressionError('Can’t get data for expression', {
-									messageTemplate: 'Can’t get data for expression under ‘%%PARAMETER%%’ field',
-									functionOverrides: {
-										message: 'Can’t get data',
-									},
-									description:
-										'Apologies, this is an internal error. See details for more information',
-									causeDetailed: 'Missing sourceData (probably an internal error)',
-									runIndex: that.runIndex,
-								});
->>>>>>> 14a61f6a
 							}
 
 							const sourceData: ISourceData = that.executeData.source.main[0] as ISourceData;
